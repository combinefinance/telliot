--- conflicted
+++ resolved
@@ -21,12 +21,7 @@
 		t.Fatal(err)
 	}
 	tracker := &GasTracker{}
-<<<<<<< HEAD
-
 	ctx := context.WithValue(context.Background(), tellorCommon.ClientContextKey, client)
-=======
-	ctx := context.WithValue(context.Background(), common.ClientContextKey, client)
->>>>>>> 4eca5c7f
 	ctx = context.WithValue(ctx, common.DBContextKey, DB)
 	err = tracker.Exec(ctx)
 	if err != nil {

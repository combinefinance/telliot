package tracker

import "fmt"

//CreateTracker a tracker instance by its well-known name
func createTracker(name string) ([]Tracker, error) {
	switch name {
<<<<<<< HEAD
=======
	case "test":
		{
			return []Tracker{&TestTracker{}}, nil
		}
	case "timeOut":
		{
			return []Tracker{&TimeOutTracker{}}, nil
		}
>>>>>>> 5339b0f2
	case "balance":
		{
			return []Tracker{&BalanceTracker{}}, nil
		}
	case "currentVariables":
		{
			return []Tracker{&CurrentVariablesTracker{}}, nil
		}
	case "disputeStatus":
		{
			return []Tracker{&DisputeTracker{}}, nil
		}
	case "gas":
		{
			return []Tracker{&GasTracker{}}, nil
<<<<<<< HEAD
=======
		}	
	case "newCurrentVariables":
			{
				return []Tracker{&NewCurrentVariablesTracker{}}, nil
			}
	case "top50":
		{
			return []Tracker{&Top50Tracker{}}, nil
>>>>>>> 5339b0f2
		}
	case "tributeBalance":
		{
			return []Tracker{&TributeTracker{}}, nil
		}
	case "indexers":
		{
			return BuildIndexTrackers()
		}
	//case "requestValues":
	//	{
	//		return
	//	}
	case "disputeChecker":
		return []Tracker{&disputeChecker{}}, nil
	default:
		return nil, fmt.Errorf("no tracker with the name %s", name)
	}
}<|MERGE_RESOLUTION|>--- conflicted
+++ resolved
@@ -5,8 +5,6 @@
 //CreateTracker a tracker instance by its well-known name
 func createTracker(name string) ([]Tracker, error) {
 	switch name {
-<<<<<<< HEAD
-=======
 	case "test":
 		{
 			return []Tracker{&TestTracker{}}, nil
@@ -15,7 +13,6 @@
 		{
 			return []Tracker{&TimeOutTracker{}}, nil
 		}
->>>>>>> 5339b0f2
 	case "balance":
 		{
 			return []Tracker{&BalanceTracker{}}, nil
@@ -31,18 +28,11 @@
 	case "gas":
 		{
 			return []Tracker{&GasTracker{}}, nil
-<<<<<<< HEAD
-=======
 		}	
 	case "newCurrentVariables":
 			{
 				return []Tracker{&NewCurrentVariablesTracker{}}, nil
 			}
-	case "top50":
-		{
-			return []Tracker{&Top50Tracker{}}, nil
->>>>>>> 5339b0f2
-		}
 	case "tributeBalance":
 		{
 			return []Tracker{&TributeTracker{}}, nil
@@ -51,10 +41,6 @@
 		{
 			return BuildIndexTrackers()
 		}
-	//case "requestValues":
-	//	{
-	//		return
-	//	}
 	case "disputeChecker":
 		return []Tracker{&disputeChecker{}}, nil
 	default:

--- conflicted
+++ resolved
@@ -8,12 +8,5 @@
     "serverPort": 5000,
     "gasMax": 10,
     "dbFile": "/tellorDB",
-<<<<<<< HEAD
-    "indexFolder": "configs",
-    "trackers": {
-        "indexers": true
-    }
-=======
     "confgFolder": "configs"
->>>>>>> 6c05dd45
 }
// Copyright (c) The Tellor Authors.
// Licensed under the MIT License.

package main

import (
	"bytes"
	"context"
	"crypto/ecdsa"
	"fmt"
	"math/big"
	"os"
	"os/signal"
	"time"

	"github.com/ethereum/go-ethereum/common"
	"github.com/ethereum/go-ethereum/common/hexutil"
	"github.com/ethereum/go-ethereum/crypto"
	"github.com/go-kit/kit/log"
	"github.com/go-kit/kit/log/level"
	cli "github.com/jawher/mow.cli"
	"github.com/pkg/errors"
	tellorCommon "github.com/tellor-io/TellorMiner/pkg/common"
	"github.com/tellor-io/TellorMiner/pkg/config"
	"github.com/tellor-io/TellorMiner/pkg/contracts/getter"
	"github.com/tellor-io/TellorMiner/pkg/contracts/tellor"
	"github.com/tellor-io/TellorMiner/pkg/db"
	"github.com/tellor-io/TellorMiner/pkg/ops"
	"github.com/tellor-io/TellorMiner/pkg/rpc"
	"github.com/tellor-io/TellorMiner/pkg/util"
)

var ctx context.Context

func ExitOnError(err error, operation string) {
	if err != nil {
		fmt.Fprintf(os.Stderr, "%s failed: %s\n", operation, err.Error())
		cli.Exit(-1)
	}
}

func buildContext() error {
	cfg := config.GetConfig()

	if !cfg.EnablePoolWorker {
		// Create an rpc client
		client, err := rpc.NewClient(cfg.NodeURL)
		if err != nil {
			return errors.Wrap(err, "create client instance")
		}
		// Create an instance of the tellor master contract for on-chain interactions
		contractAddress := common.HexToAddress(cfg.ContractAddress)
		contractTellorInstance, err := tellor.NewTellor(contractAddress, client)
		if err != nil {
			return errors.Wrap(err, "create tellor master instance")
		}

		contractGetterInstance, err := getter.NewTellorGetters(contractAddress, client)

		if err != nil {
			return errors.Wrap(err, "create tellor transactor instance")
		}

		ctx = context.WithValue(context.Background(), tellorCommon.ClientContextKey, client)
		ctx = context.WithValue(ctx, tellorCommon.ContractAddress, contractAddress)
		ctx = context.WithValue(ctx, tellorCommon.ContractsTellorContextKey, contractTellorInstance)
		ctx = context.WithValue(ctx, tellorCommon.ContractsGetterContextKey, contractGetterInstance)

		privateKey, err := crypto.HexToECDSA(cfg.PrivateKey)
		if err != nil {
			return errors.Wrap(err, "getting private key")
		}
		ctx = context.WithValue(ctx, tellorCommon.PrivateKey, privateKey)

		publicKey := privateKey.Public()
		publicKeyECDSA, ok := publicKey.(*ecdsa.PublicKey)
		if !ok {
			return errors.New("casting public key to ECDSA")
		}

		publicAddress := crypto.PubkeyToAddress(*publicKeyECDSA)
		ctx = context.WithValue(ctx, tellorCommon.PublicAddress, publicAddress)

		// Issue #55, halt if client is still syncing with Ethereum network
		s, err := client.IsSyncing(ctx)
		if err != nil {
			return errors.Wrap(err, "determining if Ethereum client is syncing")
		}
		if s {
			return errors.New("ethereum node is still syncing with the network")
		}
	}
	return nil
}

func AddDBToCtx(remote bool) error {
	cfg := config.GetConfig()
	// Create a db instance
	os.RemoveAll(cfg.DBFile)
	DB, err := db.Open(cfg.DBFile)
	if err != nil {
		return errors.Wrapf(err, "opening DB")
	}

	var dataProxy db.DataServerProxy
	if remote {
		proxy, err := db.OpenRemoteDB(DB)
		if err != nil {
			return errors.Wrapf(err, "open remote DB")

		}
		dataProxy = proxy
	} else {
		proxy, err := db.OpenLocalProxy(DB)
		if err != nil {
			return errors.Wrapf(err, "opening local DB:")

		}
		dataProxy = proxy
	}
	ctx = context.WithValue(ctx, tellorCommon.DataProxyKey, dataProxy)
	ctx = context.WithValue(ctx, tellorCommon.DBContextKey, DB)
	return nil
}

var GitTag string
var GitHash string

const versionMessage = `
    The official Tellor Miner %s (%s)
    -----------------------------------------
	Website: https://tellor.io
	Github:  https://github.com/tellor-io/TellorMiner
`

func App() *cli.Cli {

	app := cli.App("TellorMiner", "The tellor.io official miner")

	// App wide config options
	configPath := app.StringOpt("config", "configs/config.json", "Path to the primary JSON config file")
	logLevel := app.StringOpt("logLevel", "error", "The level of log messages")

	logger := util.SetupLogger(*logLevel)
	// This will get run before any of the commands
	app.Before = func() {
		ExitOnError(config.ParseConfig(*configPath), "parsing config file")
		ExitOnError(buildContext(), "building context")
	}

	versionMessage := fmt.Sprintf(versionMessage, GitTag, GitHash)
	app.Version("version", versionMessage)

	app.Command("stake", "staking operations", stakeCmd(logger))
	app.Command("transfer", "send TRB to address", moveCmd(ops.Transfer, logger))
	app.Command("approve", "approve TRB to address", moveCmd(ops.Approve, logger))
	app.Command("balance", "check balance of address", balanceCmd)
	app.Command("dispute", "dispute operations", disputeCmd(logger))
	app.Command("mine", "mine for TRB", mineCmd(logger))
	app.Command("dataserver", "start an independent dataserver", dataserverCmd(logger))
	return app
}

func stakeCmd(logger log.Logger) func(*cli.Cmd) {
	return func(cmd *cli.Cmd) {
		cmd.Command("deposit", "deposit TRB stake", simpleCmd(ops.Deposit, logger))
		cmd.Command("withdraw", "withdraw TRB stake", simpleCmd(ops.WithdrawStake, logger))
		cmd.Command("request", "request to withdraw TRB stake", simpleCmd(ops.RequestStakingWithdraw, logger))
		cmd.Command("status", "show current staking status", simpleCmd(ops.ShowStatus, logger))
	}
}

func simpleCmd(f func(context.Context, log.Logger) error, logger log.Logger) func(*cli.Cmd) {
	return func(cmd *cli.Cmd) {
		cmd.Action = func() {
			ExitOnError(f(ctx, logger), "")
		}
	}
}

func moveCmd(f func(context.Context, log.Logger, common.Address, *big.Int) error, logger log.Logger) func(*cli.Cmd) {
	return func(cmd *cli.Cmd) {
		amt := TRBAmount{}
		addr := ETHAddress{}
		cmd.VarArg("AMOUNT", &amt, "amount to transfer")
		cmd.VarArg("ADDRESS", &addr, "ethereum public address")
		cmd.Action = func() {
			ExitOnError(f(ctx, logger, addr.addr, amt.Int), "move")
		}
	}
}

func balanceCmd(cmd *cli.Cmd) {
	addr := ETHAddress{}
	cmd.VarArg("ADDRESS", &addr, "ethereum public address")
	cmd.Spec = "[ADDRESS]"
	cmd.Action = func() {
		var zero [20]byte
		if bytes.Equal(addr.addr.Bytes(), zero[:]) {
			addr.addr = ctx.Value(tellorCommon.PublicAddress).(common.Address)
		}
		ExitOnError(ops.Balance(ctx, addr.addr), "checking balance")
	}
}

func disputeCmd(logger log.Logger) func(*cli.Cmd) {
	return func(cmd *cli.Cmd) {
		cmd.Command("vote", "vote on an active dispute", voteCmd)
		cmd.Command("new", "start a new dispute", newDisputeCmd)
		cmd.Command("show", "show existing disputes", simpleCmd(ops.List, logger))
	}
}

func voteCmd(cmd *cli.Cmd) {
	disputeID := EthereumInt{}
	cmd.VarArg("DISPUTE_ID", &disputeID, "dispute id")
	supports := cmd.BoolArg("SUPPORT", false, "do you support the dispute? (true|false)")
	cmd.Action = func() {
		ExitOnError(ops.Vote(disputeID.Int, *supports, ctx), "vote")
	}
}

func newDisputeCmd(cmd *cli.Cmd) {
	requestID := EthereumInt{}
	timestamp := EthereumInt{}
	minerIndex := EthereumInt{}
	cmd.VarArg("REQUEST_ID", &requestID, "request id")
	cmd.VarArg("TIMESTAMP", &timestamp, "timestamp")
	cmd.VarArg("MINER_INDEX", &minerIndex, "miner to dispute (0-4)")
	cmd.Action = func() {
		ExitOnError(ops.Dispute(requestID.Int, timestamp.Int, minerIndex.Int, ctx), "new dipsute")
	}
}

func mineCmd(logger log.Logger) func(*cli.Cmd) {
	return func(cmd *cli.Cmd) {
		remoteDS := cmd.BoolOpt("remote r", false, "connect to remote dataserver")
		cmd.Action = func() {
			// Create os kill sig listener.
			c := make(chan os.Signal, 1)
			signal.Notify(c, os.Interrupt)
			exitChannels := make([]*chan os.Signal, 0)

			cfg := config.GetConfig()
			var ds *ops.DataServerOps
			if !cfg.EnablePoolWorker {
				ExitOnError(AddDBToCtx(*remoteDS), "initializing database")
				if !*remoteDS {
					ch := make(chan os.Signal)
					exitChannels = append(exitChannels, &ch)

					var err error
					ds, err = ops.CreateDataServerOps(ctx, logger, ch)
					if err != nil {
						ExitOnError(err, "creating data server")
					}
					// Start and wait for it to be ready.
					if err := ds.Start(ctx); err != nil {
						ExitOnError(err, "starting data server")
					}
					<-ds.Ready()
				}
			}
<<<<<<< HEAD
		}
		// Start miner
		DB := ctx.Value(tellorCommon.DataProxyKey).(db.DataServerProxy)
		v, err := DB.Get(db.DisputeStatusKey)
		if err != nil {
			fmt.Println("ignoring --- could not get dispute status.  Check if staked")
		}
		status, _ := hexutil.DecodeBig(string(v))
		if status.Cmp(big.NewInt(1)) != 0 {
			log.Fatalf("Miner is not able to mine with status %v. Stopping all mining immediately", status)
		}
		ch := make(chan os.Signal)
		exitChannels = append(exitChannels, &ch)
		miner, err := ops.CreateMiningManager(ch, cfg, DB)
		if err != nil {
			log.Fatal(err)
		}
		miner.Start(ctx)

		// Wait for kill sig.
		<-c
		// Then notify exit channels.
		for _, ch := range exitChannels {
			*ch <- os.Interrupt
		}
		cnt := 0
		start := time.Now()
		for {
			cnt++
			dsStopped := false
			minerStopped := false

			if ds != nil {
				dsStopped = !ds.Running
			} else {
				dsStopped = true
=======
			// Start miner
			DB := ctx.Value(tellorCommon.DataProxyKey).(db.DataServerProxy)
			v, err := DB.Get(db.DisputeStatusKey)
			if err != nil {
				level.Warn(logger).Log("msg", "getting dispute status. Check if staked")
			}
			status, _ := hexutil.DecodeBig(string(v))
			if status.Cmp(big.NewInt(1)) != 0 {
				ExitOnError(errors.New("miner is not able to mine with current status"), "checking miner")
			}
			ch := make(chan os.Signal)
			exitChannels = append(exitChannels, &ch)
			miner, err := ops.CreateMiningManager(ctx, ch, ops.NewSubmitter())
			if err != nil {
				ExitOnError(err, "creating miner")
>>>>>>> a57597b1
			}
			miner.Start(ctx)

			// Wait for kill sig.
			<-c
			// Then notify exit channels.
			for _, ch := range exitChannels {
				*ch <- os.Interrupt
			}
			cnt := 0
			start := time.Now()
			for {
				cnt++
				dsStopped := false
				minerStopped := false

				if ds != nil {
					dsStopped = !ds.Running
				} else {
					dsStopped = true
				}

				if miner != nil {
					minerStopped = !miner.Running
				} else {
					minerStopped = true
				}

				if !dsStopped && !minerStopped && cnt > 60 {
					level.Warn(logger).Log("msg", "taking longer than expected to stop operations", "waited", time.Since(start))
				} else if dsStopped && minerStopped {
					break
				}
				time.Sleep(500 * time.Millisecond)
			}
			level.Info(logger).Log("msg", "main shutdown complete")
		}
	}
}

func dataserverCmd(logger log.Logger) func(*cli.Cmd) {
	return func(cmd *cli.Cmd) {
		cmd.Action = func() {
			// Create os kill sig listener.
			c := make(chan os.Signal, 1)
			signal.Notify(c, os.Interrupt)

			var ds *ops.DataServerOps
			ExitOnError(AddDBToCtx(true), "initializing database")
			ch := make(chan os.Signal)
			var err error
			ds, err = ops.CreateDataServerOps(ctx, logger, ch)
			if err != nil {
				ExitOnError(err, "creating data server")
			}
			// Start and wait for it to be ready
			if err := ds.Start(ctx); err != nil {
				ExitOnError(err, "starting data server")
			}
			<-ds.Ready()

			// Wait for kill sig.
			<-c
			// Notify exit channels.
			ch <- os.Interrupt

			cnt := 0
			start := time.Now()
			for {
				cnt++
				dsStopped := false

				if ds != nil {
					dsStopped = !ds.Running
				} else {
					dsStopped = true
				}

				if !dsStopped && cnt > 60 {
					level.Warn(logger).Log("msg", "taking longer than expected to stop operations", "waited", time.Since(start))
				} else if dsStopped {
					break
				}
				time.Sleep(500 * time.Millisecond)
			}
			level.Info(logger).Log("msg", "main shutdown complete")
		}

	}
}

func main() {
	// Programming is easy. Just create an App() and run it!!!!!
	app := App()
	err := app.Run(os.Args)
	if err != nil {
		fmt.Fprintf(os.Stderr, "app.Run failed: %v\n", err)
	}
}<|MERGE_RESOLUTION|>--- conflicted
+++ resolved
@@ -261,44 +261,6 @@
 					<-ds.Ready()
 				}
 			}
-<<<<<<< HEAD
-		}
-		// Start miner
-		DB := ctx.Value(tellorCommon.DataProxyKey).(db.DataServerProxy)
-		v, err := DB.Get(db.DisputeStatusKey)
-		if err != nil {
-			fmt.Println("ignoring --- could not get dispute status.  Check if staked")
-		}
-		status, _ := hexutil.DecodeBig(string(v))
-		if status.Cmp(big.NewInt(1)) != 0 {
-			log.Fatalf("Miner is not able to mine with status %v. Stopping all mining immediately", status)
-		}
-		ch := make(chan os.Signal)
-		exitChannels = append(exitChannels, &ch)
-		miner, err := ops.CreateMiningManager(ch, cfg, DB)
-		if err != nil {
-			log.Fatal(err)
-		}
-		miner.Start(ctx)
-
-		// Wait for kill sig.
-		<-c
-		// Then notify exit channels.
-		for _, ch := range exitChannels {
-			*ch <- os.Interrupt
-		}
-		cnt := 0
-		start := time.Now()
-		for {
-			cnt++
-			dsStopped := false
-			minerStopped := false
-
-			if ds != nil {
-				dsStopped = !ds.Running
-			} else {
-				dsStopped = true
-=======
 			// Start miner
 			DB := ctx.Value(tellorCommon.DataProxyKey).(db.DataServerProxy)
 			v, err := DB.Get(db.DisputeStatusKey)
@@ -311,10 +273,9 @@
 			}
 			ch := make(chan os.Signal)
 			exitChannels = append(exitChannels, &ch)
-			miner, err := ops.CreateMiningManager(ctx, ch, ops.NewSubmitter())
+			miner, err := ops.CreateMiningManager(ch, cfg, DB)
 			if err != nil {
 				ExitOnError(err, "creating miner")
->>>>>>> a57597b1
 			}
 			miner.Start(ctx)
 

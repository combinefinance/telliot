--- conflicted
+++ resolved
@@ -77,11 +77,8 @@
 	Heartbeat                    Duration `json:"heartbeat"`
 	ServerWhitelist              []string `json:"serverWhitelist"`
 	GPUConfig				     map[string]*GPUConfig  `json:"gpuConfig"`
-<<<<<<< HEAD
-=======
 	EnablePoolWorker             bool     `json:"enablePoolWorker"`
 	PoolURL                      string   `json:"poolURL"`
->>>>>>> 474ecd34
 	logger                       *util.Logger
 }
 

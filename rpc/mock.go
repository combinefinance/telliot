--- conflicted
+++ resolved
@@ -29,10 +29,7 @@
 	disputeStatusFN = "0x733bdef0"
 	getRequestVars  = "0xe1eee6d6"
 	didMineFN       = "0x63bb82ad"
-<<<<<<< HEAD
-=======
 	getUintVarFN    = "0x612c8f7f"
->>>>>>> 693fb272
 )
 
 var mockClientLog = util.NewLogger("rpc", "mockClient")
@@ -347,10 +344,6 @@
 		Value:            big.NewInt(1),
 		CurrentChallenge: [32]byte{0},
 	}
-<<<<<<< HEAD
-=======
-	//eventResult := contracts1.TellorLibraryNonceSubmitted{}
->>>>>>> 693fb272
 	test, _ := ev.Inputs.NonIndexed().Pack(event1.Nonce, event1.Value, event1.CurrentChallenge)
 
 	log := types.Log{

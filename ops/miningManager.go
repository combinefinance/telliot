// Copyright (c) The Tellor Authors.
// Licensed under the MIT License.

package ops

import (
	"context"
	"fmt"
	"os"
	"time"

	tellorCommon "github.com/tellor-io/TellorMiner/common"
	"github.com/tellor-io/TellorMiner/config"
	"github.com/tellor-io/TellorMiner/db"
	"github.com/tellor-io/TellorMiner/pow"
	"github.com/tellor-io/TellorMiner/util"
)

type WorkSource interface {
	GetWork(input chan *pow.Work) (*pow.Work, bool)
}

type SolutionSink interface {
	Submit(context.Context, *pow.Result) bool
}

// MiningMgr holds items for mining and requesting data.
type MiningMgr struct {
	//primary exit channel
	exitCh  chan os.Signal
	log     *util.Logger
	Running bool

	group      *pow.MiningGroup
	tasker     WorkSource
	solHandler SolutionSink
	solution   *pow.Result

	dataRequester *DataRequester
}

// CreateMiningManager creates a new manager that mananges mining and data requests.
func CreateMiningManager(ctx context.Context, exitCh chan os.Signal, submitter tellorCommon.TransactionSubmitter) (*MiningMgr, error) {
	cfg := config.GetConfig()

	group, err := pow.SetupMiningGroup(cfg)
	if err != nil {
		return nil, fmt.Errorf("failed to setup miners: %s", err.Error())
	}

	mng := &MiningMgr{
		exitCh:     exitCh,
		log:        util.NewLogger("ops", "MiningMgr"),
		Running:    false,
		group:      group,
		tasker:     nil,
		solution:   nil,
		solHandler: nil,
	}

	if cfg.EnablePoolWorker {
		pool := pow.CreatePool(cfg, group)
		mng.tasker = pool
		mng.solHandler = pool
	} else {
		proxy := ctx.Value(tellorCommon.DataProxyKey).(db.DataServerProxy)
		mng.tasker = pow.CreateTasker(cfg, proxy)
		mng.solHandler = pow.CreateSolutionHandler(cfg, submitter, proxy)
		if cfg.RequestData > 0 {
			fmt.Println("dataRequester created")
			mng.dataRequester = CreateDataRequester(exitCh, submitter, cfg.RequestDataInterval.Duration, proxy)
		}
	}
	return mng, nil
}

// Start will start the mining run loop.
func (mgr *MiningMgr) Start(ctx context.Context) {
	mgr.Running = true
	go func(ctx context.Context) {
		cfg := config.GetConfig()

		ticker := time.NewTicker(cfg.MiningInterruptCheckInterval.Duration)

		//if you make these buffered, think about the effects on synchronization!
		input := make(chan *pow.Work)
		output := make(chan *pow.Result)
		if cfg.RequestData > 0 {
			if err := mgr.dataRequester.Start(ctx); err != nil {
				fmt.Println("error starting the data requester", err)
			}
		}

		//start the mining group
		go mgr.group.Mine(input, output)

		// sends work to the mining group
		sendWork := func() {
			if cfg.EnablePoolWorker {
				mgr.tasker.GetWork(input)
			} else {
				work, instantSubmit := mgr.tasker.GetWork(input)
				if instantSubmit {
					if mgr.solution == nil {
						fmt.Println("Instant Submit Called! ")
<<<<<<< HEAD
						mgr.solution = &pow.Result{Work: work, Nonce: "1"}
					} else {
						fmt.Println("Trying Resubmit...")
=======
						mgr.solution = &pow.Result{Work:work, Nonce:"1"}
						goodSubmit := mgr.solHandler.Submit(ctx,mgr.solution)
						if goodSubmit {
							fmt.Println("good submit")
						}
>>>>>>> 693fb272
					}
				} else if work != nil {
					mgr.solution = nil
					input <- work
				}
<<<<<<< HEAD
				if mgr.solution != nil {
					goodSubmit := mgr.solHandler.Submit(ctx, mgr.solution)
					if goodSubmit {
						mgr.solution = nil
					}
				}
=======
>>>>>>> 693fb272
			}
		}
		//send the initial challenge
		sendWork()
		for {
			select {
			//boss wants us to quit for the day
			case <-mgr.exitCh:
				//exit
				input <- nil

			//found a solution
			case result := <-output:
				if result == nil {
					mgr.Running = false
					return
				}
				mgr.solution = result
				goodSubmit := mgr.solHandler.Submit(ctx, mgr.solution)
				if goodSubmit {
					fmt.Println("solution submitted")//mgr.solution = nil
				}
				sendWork()

			//time to check for a new challenge
			case <-ticker.C:
				sendWork()
			}
		}
	}(ctx)
}<|MERGE_RESOLUTION|>--- conflicted
+++ resolved
@@ -103,38 +103,23 @@
 				if instantSubmit {
 					if mgr.solution == nil {
 						fmt.Println("Instant Submit Called! ")
-<<<<<<< HEAD
 						mgr.solution = &pow.Result{Work: work, Nonce: "1"}
-					} else {
-						fmt.Println("Trying Resubmit...")
-=======
-						mgr.solution = &pow.Result{Work:work, Nonce:"1"}
-						goodSubmit := mgr.solHandler.Submit(ctx,mgr.solution)
+						goodSubmit := mgr.solHandler.Submit(ctx, mgr.solution)
 						if goodSubmit {
 							fmt.Println("good submit")
 						}
->>>>>>> 693fb272
 					}
 				} else if work != nil {
 					mgr.solution = nil
 					input <- work
 				}
-<<<<<<< HEAD
-				if mgr.solution != nil {
-					goodSubmit := mgr.solHandler.Submit(ctx, mgr.solution)
-					if goodSubmit {
-						mgr.solution = nil
-					}
-				}
-=======
->>>>>>> 693fb272
 			}
 		}
-		//send the initial challenge
+		// Send the initial challenge.
 		sendWork()
 		for {
 			select {
-			//boss wants us to quit for the day
+			// Boss wants us to quit for the day.
 			case <-mgr.exitCh:
 				//exit
 				input <- nil
@@ -148,7 +133,7 @@
 				mgr.solution = result
 				goodSubmit := mgr.solHandler.Submit(ctx, mgr.solution)
 				if goodSubmit {
-					fmt.Println("solution submitted")//mgr.solution = nil
+					fmt.Println("solution submitted") //mgr.solution = nil
 				}
 				sendWork()
 
